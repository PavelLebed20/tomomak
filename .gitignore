
# setuptools
.eggs/

doc/*/_build
doc/*/.doctrees
build/
dist/
*.egg-info
env/
.env/
.cache
.pytest_cache
.coverage
.coverage.*
coverage.xml
.idea
<<<<<<< HEAD

*.pyc
=======
*.pyc
>>>>>>> 53f22df5
<|MERGE_RESOLUTION|>--- conflicted
+++ resolved
@@ -15,9 +15,6 @@
 .coverage.*
 coverage.xml
 .idea
-<<<<<<< HEAD
+*.pyc
 
-*.pyc
-=======
-*.pyc
->>>>>>> 53f22df5
+*.pyc